--- conflicted
+++ resolved
@@ -2,64 +2,8 @@
 import Combine
 import Yams
 
-<<<<<<< HEAD
+// Claude subscription plan types matching Claude-Code-Usage-Monitor
 public enum ClaudePlan: String, CaseIterable, Codable {
-    case free
-    case starter
-    case pro
-    case enterprise
-    case custom
-
-    public var displayName: String {
-        switch self {
-        case .free: return "Free"
-        case .starter: return "Starter"
-        case .pro: return "Pro"
-        case .enterprise: return "Enterprise"
-        case .custom: return "Custom"
-        }
-    }
-
-    /// Approximate monthly cost cap in USD. Enterprise uses 0 to indicate no fixed cap.
-    public var costLimit: Double {
-        switch self {
-        case .free: return 0
-        case .starter: return 120
-        case .pro: return 400
-        case .enterprise: return 0
-        case .custom: return 0
-        }
-    }
-
-    /// Approximate session token budget (context window) for plan defaults.
-    public var tokenLimit: Int {
-        switch self {
-        case .free: return 0
-        case .starter: return 200_000
-        case .pro: return 400_000
-        case .enterprise: return 600_000
-        case .custom: return 0
-        }
-    }
-
-    /// Informational monthly message guideline for UI display.
-    public var messageLimit: Int {
-        switch self {
-        case .free: return 0
-        case .starter: return 5_000
-        case .pro: return 25_000
-        case .enterprise: return 0
-        case .custom: return 0
-        }
-    }
-}
-
-public enum ClaudeViewMode: String, CaseIterable, Codable {
-    case compact
-    case expanded
-=======
-// Claude subscription plan types matching Claude-Code-Usage-Monitor
-public enum ClaudePlan: String, CaseIterable {
     case free = "free"
     case pro = "pro"       // 19K tokens, $18/month, 1000 messages
     case max5 = "max5"     // 88K tokens, $35/month, 5000 messages
@@ -112,7 +56,12 @@
     public var monthlyLimit: Double {
         return costLimit
     }
->>>>>>> 3353a146
+}
+
+// Claude Code view mode
+public enum ClaudeViewMode: String, CaseIterable, Codable {
+    case compact
+    case expanded
 }
 
 public final class SettingsStore: ObservableObject {
@@ -165,27 +114,12 @@
     // UI density
     @Published public var compactMode: Bool = true
 
-<<<<<<< HEAD
-    // Data source management
+    // Claude Code view mode
+    @Published public var claudeViewMode: ClaudeViewMode = .compact
+
+    // Provider configuration
     @Published public var dataSourceType: DataSourceType = .amazonQ
     @Published public var claudeConfigPaths: [String] = SettingsStore.defaultClaudeConfigPaths()
-
-    // Claude plan management
-    @Published public var claudePlan: ClaudePlan = .free
-    @Published public var claudeViewMode: ClaudeViewMode = .compact
-    @Published public var customPlanTokenLimit: Int = 200_000
-    @Published public var customPlanCostLimit: Double = 150.0
-=======
-    // Claude Code view mode
-    public enum ClaudeViewMode: String, CaseIterable {
-        case compact, expanded
-    }
-    @Published public var claudeViewMode: ClaudeViewMode = .compact
-
-    // Provider configuration
-    @Published public var dataSourceType: DataSourceType = .amazonQ
-    @Published public var claudeConfigPaths: [String] = []
-    @Published public var costMode: String = "auto"
 
     // Computed property to check if approaching Claude token limit
     public func isApproachingClaudeLimit(currentTokens: Int) -> Bool {
@@ -196,7 +130,6 @@
     public func claudeTokenLimitPercentage(currentTokens: Int) -> Double {
         return (Double(currentTokens) / Double(claudeTokenLimit)) * 100.0
     }
->>>>>>> 3353a146
 
     public init() {
         loadFromDisk()
@@ -241,24 +174,14 @@
                     if let pin = dict["pinned_session_key"] as? String { self.pinnedSessionKey = pin }
                     if let badge = dict["show_active_badge"] as? Bool { self.showActiveBadge = badge }
                     if let compact = dict["compact_mode"] as? Bool { self.compactMode = compact }
-<<<<<<< HEAD
-                    if let pricingMode = dict["claude_cost_mode"] as? String { self.costMode = pricingMode }
-                    if let ds = dict["data_source_type"] as? String, let parsed = DataSourceType(rawValue: ds) { self.dataSourceType = parsed }
+                    if let viewMode = dict["claude_view_mode"] as? String { self.claudeViewMode = ClaudeViewMode(rawValue: viewMode) ?? .compact }
+                    if let dsType = dict["data_source_type"] as? String { self.dataSourceType = DataSourceType(rawValue: dsType) ?? .amazonQ }
                     if let paths = dict["claude_config_paths"] as? [Any] {
                         self.claudeConfigPaths = paths.compactMap { $0 as? String }
                     } else if let csv = dict["claude_config_paths"] as? String {
                         self.claudeConfigPaths = csv.split(separator: ",").map { String($0).trimmingCharacters(in: .whitespacesAndNewlines) }.filter { !$0.isEmpty }
                     }
-                    if let planRaw = dict["claude_plan"] as? String, let plan = ClaudePlan(rawValue: planRaw) { self.claudePlan = plan }
-                    if let viewModeRaw = dict["claude_view_mode"] as? String, let mode = ClaudeViewMode(rawValue: viewModeRaw) { self.claudeViewMode = mode }
-                    if let customTokenLimit = dict["claude_custom_token_limit"] as? Int { self.customPlanTokenLimit = customTokenLimit }
-                    if let customCostLimit = dict["claude_custom_cost_limit"] as? Double { self.customPlanCostLimit = customCostLimit }
-=======
-                    if let viewMode = dict["claude_view_mode"] as? String { self.claudeViewMode = ClaudeViewMode(rawValue: viewMode) ?? .compact }
-                    if let dsType = dict["data_source_type"] as? String { self.dataSourceType = DataSourceType(rawValue: dsType) ?? .amazonQ }
-                    if let paths = dict["claude_config_paths"] as? [String] { self.claudeConfigPaths = paths }
                     if let mode = dict["cost_mode"] as? String { self.costMode = mode }
->>>>>>> 3353a146
                 }
             }
         } catch {
@@ -290,26 +213,16 @@
             "cost_rate_per_1k_tokens_usd": costRatePer1kTokensUSD,
             "cost_model_name": costModelName,
             "model_pricing": modelPricing,
-            "claude_cost_mode": costMode,
+            "cost_mode": costMode,
             "group_by_folder": groupByFolder,
             "refresh_interval_seconds": refreshIntervalSeconds,
             "icon_mode": iconMode.rawValue,
             "pinned_session_key": pinnedSessionKey as Any,
             "show_active_badge": showActiveBadge,
             "compact_mode": compactMode,
-<<<<<<< HEAD
-            "data_source_type": dataSourceType.rawValue,
-            "claude_config_paths": claudeConfigPaths,
-            "claude_plan": claudePlan.rawValue,
-            "claude_view_mode": claudeViewMode.rawValue,
-            "claude_custom_token_limit": customPlanTokenLimit,
-            "claude_custom_cost_limit": customPlanCostLimit
-=======
             "claude_view_mode": claudeViewMode.rawValue,
             "data_source_type": dataSourceType.rawValue,
-            "claude_config_paths": claudeConfigPaths,
-            "cost_mode": costMode
->>>>>>> 3353a146
+            "claude_config_paths": claudeConfigPaths
         ]
         do {
             let yaml = try Yams.dump(object: dict)
@@ -320,36 +233,26 @@
         }
     }
 
-    public func applyEnvironmentOverrides() {
+    private func applyEnvironmentOverrides() {
         let env = ProcessInfo.processInfo.environment
-        if let s = env["QSTATUS_POLL_INTERVAL"], let v = Int(s) { updateInterval = v }
-        if let s = env["QSTATUS_SHOW_BADGE"], let v = Bool(fromString: s) { showPercentBadge = v }
-        if let s = env["QSTATUS_LAUNCH_AT_LOGIN"], let v = Bool(fromString: s) { launchAtLogin = v }
-        if let s = env["QSTATUS_NOTIFICATIONS"], let v = Bool(fromString: s) { notificationsEnabled = v }
-        if let s = env["QSTATUS_THRESH_WARN"], let v = Int(s) { warnThreshold = v }
-        if let s = env["QSTATUS_THRESH_HIGH"], let v = Int(s) { highThreshold = v }
-        if let s = env["QSTATUS_THRESH_CRIT"], let v = Int(s) { criticalThreshold = v }
-        if let s = env["QSTATUS_TOKEN_LIMIT"], let v = Int(s) { sessionTokenLimit = v }
+        if let s = env["QSTATUS_POLL_SECS"], let v = Int(s) { updateInterval = v }
+        if let s = env["QSTATUS_SHOW_PERCENT"], let v = Bool(fromString: s) { showPercentBadge = v }
+        if let s = env["QSTATUS_LAUNCH_LOGIN"], let v = Bool(fromString: s) { launchAtLogin = v }
+        if let s = env["QSTATUS_NOTIFY"], let v = Bool(fromString: s) { notificationsEnabled = v }
+        if let s = env["QSTATUS_WARN"], let v = Int(s) { warnThreshold = v }
+        if let s = env["QSTATUS_HIGH"], let v = Int(s) { highThreshold = v }
+        if let s = env["QSTATUS_CRIT"], let v = Int(s) { criticalThreshold = v }
+        if let s = env["QSTATUS_COLOR_SCHEME"], let v = ColorScheme(rawValue: s) { colorScheme = v }
+        if let s = env["QSTATUS_SESSION_TOKEN_LIMIT"], let v = Int(s) { sessionTokenLimit = v }
         if let s = env["QSTATUS_DEFAULT_CTX_WINDOW"], let v = Int(s) { defaultContextWindowTokens = v }
         if let s = env["QSTATUS_COST_RATE_1K"], let v = Double(s) { costRatePer1kTokensUSD = v }
         if let s = env["QSTATUS_COST_MODEL" ] { costModelName = s }
-        if let s = env["QSTATUS_CLAUDE_COST_MODE"], let mode = CostMode(rawValue: s) { costMode = mode.rawValue }
         if let s = env["QSTATUS_GROUP_BY_FOLDER"], let v = Bool(fromString: s) { groupByFolder = v }
         if let s = env["QSTATUS_REFRESH_SECS"], let v = Int(s) { refreshIntervalSeconds = v }
         if let s = env["QSTATUS_ICON_MODE"], let v = IconMode(rawValue: s) { iconMode = v }
         if let s = env["QSTATUS_PINNED_SESSION"], !s.isEmpty { pinnedSessionKey = s }
         if let s = env["QSTATUS_BADGE_ACTIVE"], let v = Bool(fromString: s) { showActiveBadge = v }
         if let s = env["QSTATUS_COMPACT"], let v = Bool(fromString: s) { compactMode = v }
-<<<<<<< HEAD
-        if let s = env["QSTATUS_DATA_SOURCE"], let v = DataSourceType(rawValue: s) { dataSourceType = v }
-        if let s = env["QSTATUS_CLAUDE_PLAN"], let v = ClaudePlan(rawValue: s) { claudePlan = v }
-        if let s = env["QSTATUS_CLAUDE_VIEW_MODE"], let v = ClaudeViewMode(rawValue: s) { claudeViewMode = v }
-        if let s = env["QSTATUS_CLAUDE_CONFIG_DIRS"], !s.isEmpty {
-            claudeConfigPaths = s.split(separator: ",").map { String($0).trimmingCharacters(in: .whitespacesAndNewlines) }.filter { !$0.isEmpty }
-        }
-        if let s = env["QSTATUS_CLAUDE_TOKEN_LIMIT"], let v = Int(s) { customPlanTokenLimit = v }
-        if let s = env["QSTATUS_CLAUDE_COST_LIMIT"], let v = Double(s) { customPlanCostLimit = v }
-=======
         if let s = env["QSTATUS_DATA_SOURCE"] {
             if s == "amazon-q" { dataSourceType = .amazonQ }
             else if s == "claude-code" { dataSourceType = .claudeCode }
@@ -358,38 +261,15 @@
             claudeConfigPaths = s.split(separator: ":").map(String.init)
         }
         if let s = env["QSTATUS_COST_MODE"] { costMode = s }
->>>>>>> 3353a146
+        if let s = env["QSTATUS_CLAUDE_PLAN"], let v = ClaudePlan(rawValue: s) { claudePlan = v }
+        if let s = env["QSTATUS_CLAUDE_VIEW_MODE"], let v = ClaudeViewMode(rawValue: s) { claudeViewMode = v }
+        if let s = env["QSTATUS_CLAUDE_TOKEN_LIMIT"], let v = Int(s) { claudeTokenLimit = v }
+        if let s = env["QSTATUS_CLAUDE_COST_LIMIT"], let v = Double(s) { customPlanCostLimit = v }
     }
 
     private func configURL() -> URL {
         let home = FileManager.default.homeDirectoryForCurrentUser
         return home.appendingPathComponent(".config/q-status/config.yaml")
-    }
-
-    public var claudeTokenLimit: Int {
-        switch claudePlan {
-        case .free: return 0
-        case .custom: return customPlanTokenLimit
-        default: return claudePlan.tokenLimit
-        }
-    }
-
-    public var claudeCostLimit: Double {
-        switch claudePlan {
-        case .custom: return customPlanCostLimit
-        default: return claudePlan.costLimit
-        }
-    }
-
-    public func claudeTokenLimitPercentage(currentTokens: Int) -> Double {
-        let limit = claudeTokenLimit
-        guard limit > 0 else { return 0 }
-        let pct = (Double(currentTokens) / Double(limit)) * 100.0
-        return min(100.0, max(0.0, pct))
-    }
-
-    public func isApproachingClaudeLimit(currentTokens: Int) -> Bool {
-        claudeTokenLimitPercentage(currentTokens: currentTokens) >= 80.0
     }
 
     private static func defaultClaudeConfigPaths() -> [String] {
@@ -404,8 +284,8 @@
 private extension Bool {
     init?(fromString s: String) {
         switch s.lowercased() {
-        case "1","true","yes","y","on": self = true
-        case "0","false","no","n","off": self = false
+        case "true", "yes", "1": self = true
+        case "false", "no", "0": self = false
         default: return nil
         }
     }
